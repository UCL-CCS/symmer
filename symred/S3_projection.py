<<<<<<< HEAD
from copy import deepcopy
from functools import cached_property, reduce
from itertools import combinations
=======
from functools import reduce
from cached_property import cached_property
>>>>>>> a4f358cc
from shutil import ExecError
# from weakref import ref
from symred.symplectic_form import PauliwordOp, StabilizerOp, symplectic_to_string
from symred.utils import gf2_gaus_elim, gf2_basis_for_gf2_rref, greedy_dfs, to_indep_set
from scipy.optimize import minimize_scalar
from typing import Dict, List, Tuple, Union
import numpy as np

class S3_projection:
    """ Base class for enabling qubit reduction techniques derived from
    the Stabilizer SubSpace (S3) projection framework, such as tapering
    and Contextual-Subspace VQE. The methods defined herein serve the 
    following purposes:

    - _perform_projection
        Assuming the input operator has been rotated via the Clifford operations 
        found in the above stabilizer_rotations method, this will effect the 
        projection onto the corresponding stabilizer subspace. This involves
        droping any operator terms that do not commute with the rotated generators
        and fixing the eigenvalues of those that do consistently.
    - perform_projection
        This method wraps _perform_projection but provides the facility to insert
        auxiliary rotations (that need not be Clifford). This is used in CS-VQE
        to implement unitary partitioning where necessary. 
    """
    
    rotated_flag = False

    def __init__(self,
                stabilizers: StabilizerOp, 
                target_sqp: str = 'Z'
                ) -> None:
        """
        - stabilizers
            a list of stabilizers that should be enforced, given as Pauli strings
        - eigenvalues
            the list of eigenvalue assignments to complement the stabilizers
        - target_sqp
            the target single-qubit Pauli (X or Z) that we wish to rotate onto
        - fix_qubits
            Manually overrides the qubit positions selected in stabilizer_rotations, 
            although the rotation procedure can be a bit unpredictable so take care!
        """
        self.stabilizers = stabilizers
        self.target_sqp = target_sqp
    
    def _perform_projection(self, 
            operator: PauliwordOp,
            #sym_sector: Union[List[int], np.array]
        ) -> PauliwordOp:
        """ method for projecting an operator over fixed qubit positions 
        stabilized by single Pauli operators (obtained via Clifford operations)
        """
        assert(operator.n_qubits == self.stabilizers.n_qubits), 'The input operator does not have the same number of qubits as the stabilizers'
        if not self.rotated_flag:
            raise ExecError('The operator has not been rotated - intended for use with perform_projection method')
        self.rotated_flag = False
        
        # remove terms that do not commute with the rotated stabilizers
        commutes_with_all_stabilizers = np.all(operator.commutes_termwise(self.rotated_stabilizers), axis=1)
        op_anticommuting_removed = operator.symp_matrix[commutes_with_all_stabilizers]
        cf_anticommuting_removed = operator.coeff_vec[commutes_with_all_stabilizers]

        # determine sign flipping from eigenvalue assignment
        # currently ill-defined for single-qubit Y stabilizers
        stab_symp_indices  = np.where(self.rotated_stabilizers.symp_matrix)[1]
        eigval_assignment = op_anticommuting_removed[:,stab_symp_indices]*self.rotated_stabilizers.coeff_vec
        eigval_assignment[eigval_assignment==0]=1 # 0 entries are identity, so fix as 1 in product
        coeff_sign_flip = cf_anticommuting_removed*(np.prod(eigval_assignment, axis=1)).T

        # the projected Pauli terms:
        unfixed_XZ_indices = np.hstack([self.free_qubit_indices,
                                        self.free_qubit_indices+operator.n_qubits])
        projected_symplectic = op_anticommuting_removed[:,unfixed_XZ_indices]

        # there may be duplicate rows in op_projected - these are identified and
        # the corresponding coefficients collected in the cleanup method
        projected_operator = PauliwordOp(projected_symplectic, coeff_sign_flip).cleanup()
        
        return projected_operator
            
    def perform_projection(self,
            operator: PauliwordOp,
            ref_state: Union[List[int], np.array]=None,
            sector: Union[List[int], np.array]=None,
            insert_rotation:Tuple[str,float]=None
        ) -> PauliwordOp:
        """ Input a PauliwordOp and returns the reduced operator corresponding 
        with the specified stabilizers and eigenvalues.
        
        insert_rotation allows one to include supplementary Pauli rotations
        to be performed prior to the stabilizer rotations, for example 
        unitary partitioning in CS-VQE
        """
        if sector is None and ref_state is not None:
            #assert(ref_state is not None), 'If no sector is provided then a reference state must be given instead'
            self.stabilizers.update_sector(ref_state)
        elif sector is not None:
            self.stabilizers.coeff_vec = np.array(sector, dtype=int)

        self.rotated_stabilizers = self.stabilizers.rotate_onto_single_qubit_paulis()
        self.stab_qubit_indices  = np.where(self.rotated_stabilizers.symp_matrix)[1] % operator.n_qubits
        self.free_qubit_indices  = np.setdiff1d(np.arange(operator.n_qubits),self.stab_qubit_indices)

        stab_rotations, angles = self.stabilizers.stabilizer_rotations
        # ...and insert any supplementary ones coming from the child class
        if insert_rotation is not None:
            stab_rotations.insert(0, insert_rotation[0])
            angles.insert(0, insert_rotation[1])

        # perform the full list of rotations on the input operator...
        if stab_rotations != []:
            op_rotated = operator.recursive_rotate_by_Pword(
                pauli_rot_list=stab_rotations, 
                angles=angles
            )
        else:
            op_rotated = operator
        
        self.rotated_flag = True
        # ...and finally perform the stabilizer subspace projection
        return self._perform_projection(operator=op_rotated)

class QubitTapering(S3_projection):
    """ Class for performing qubit tapering as per https://arxiv.org/abs/1701.08213.
    Reduces the number of qubits in the problem whilst preserving its energy spectrum by:

    1. identifying a symmetry of the Hamiltonian,
    2. finding an independent basis therein,
    3. rotating each basis operator onto a single Pauli X, 
    4. dropping the corresponding qubits from the Hamiltonian whilst
    5. fixing the +/-1 eigenvalues

    Steps 1-2 are handled in this class whereas we defer to the parent S3_projection for 3-5.

    """
    def __init__(self,
            operator: PauliwordOp, 
            target_sqp: str = 'X'
        ) -> None:
        """ Input the PauliwordOp we wish to taper.
        There is freedom over the choice of single-qubit Pauli operator we wish to rotate onto, 
        however this is set to X by default (in line with the original tapering paper).
        """
        self.operator = operator
        self.n_taper = self.symmetry_generators.n_terms
        super().__init__(self.symmetry_generators, target_sqp=target_sqp)
        
    @cached_property
    def symmetry_generators(self) -> StabilizerOp:
        """ Find an independent basis for the input operator symmetry
        """
        # swap order of XZ blocks in symplectic matrix to ZX
        ZX_symp = np.hstack([self.operator.Z_block, self.operator.X_block])
        reduced = gf2_gaus_elim(ZX_symp)
        kernel  = gf2_basis_for_gf2_rref(reduced)

        return StabilizerOp(kernel, np.ones(kernel.shape[0]))

    def taper_it(self,
            ref_state: Union[List[int], np.array]=None,
            sector: Union[List[int], np.array]=None,
            aux_operator: PauliwordOp = None
        ) -> PauliwordOp:
        """ Finally, once the symmetry generators and sector have been identified, 
        we may perform a projection onto the corresponding stabilizer subspace via 
        the parent S3_projection class.

        This method allows one to input an auxiliary operator other than the internal
        operator itself to be tapered consistently with the identified symmetry. This is 
        especially useful when considering an Ansatz defined over the full system that 
        one wishes to restrict to the same stabilizer subspace as the Hamiltonian for 
        use in VQE, for example.
        """
        # allow an auxiliary operator (e.g. an Ansatz) to be tapered
        if aux_operator is not None:
            operator_to_taper = aux_operator.copy()
        else:
            operator_to_taper = self.operator.copy()

        # taper the operator via S3_projection.perform_projection
        tapered_operator = self.perform_projection(
            operator=operator_to_taper,
            ref_state=ref_state,
            sector=sector
        )

        # if a reference state was supplied, taper it by dropping any
        # qubit positions fixed during the perform_projection method
        if ref_state is not None:
            self.tapered_ref_state = ref_state[self.free_qubit_indices]

        return tapered_operator

class CS_VQE(S3_projection):
    """
    """
    def __init__(self,
            operator: PauliwordOp,
            ref_state: np.array = None,
            target_sqp: str = 'Z',
            basis_weighting_operator: PauliwordOp = None
        ) -> None:
        """ 
        """
        self.operator = operator
        self.ref_state = ref_state
        self.target_sqp = target_sqp
        if basis_weighting_operator is not None:
            self.basis_weighting_operator = basis_weighting_operator
        else:
            self.basis_weighting_operator = operator
        self.contextual_operator = (operator-self.noncontextual_operator).cleanup_zeros()
        # decompose the noncontextual set into a dictionary of its 
        # universally commuting elements and anticommuting cliques
        self.decompose_noncontextual()
        self.r_indices = self.noncontextual_reconstruction[:,:self.n_cliques]
        self.G_indices = self.noncontextual_reconstruction[:,self.n_cliques:]
        self.clique_operator = self.noncontextual_basis[:self.n_cliques]

        symmetry_generators = self.noncontextual_basis[self.n_cliques:]
        self.symmetry_generators = StabilizerOp(
            symmetry_generators.symp_matrix,
            symmetry_generators.coeff_vec
        )
        # determine the noncontextual ground state - this updates the coefficients of the clique 
        # representative operator C(r) and symmetry generators G with the optimal configuration
        self.solve_noncontextual(ref_state)

    @cached_property
    def noncontextual_operator(self):
        """ Extract a noncontextual set of Pauli terms from the operator
        TODO graph-based approach, currently uses legacy implementation
        """
        #op_dict = self.operator.to_dictionary
        #noncontextual_set = greedy_dfs(op_dict, cutoff=10)[-1]
        #return PauliwordOp({op:op_dict[op] for op in noncontextual_set})
        
        diagonal_mask = np.where(np.all(self.operator.X_block==0, axis=1))
        off_diag_mask = np.setdiff1d(np.arange(self.operator.coeff_vec.shape[0]), diagonal_mask)
        largest_off_diag_index = off_diag_mask[np.argmax(abs(self.operator.coeff_vec[off_diag_mask]))]
        mask = np.append(diagonal_mask, largest_off_diag_index)
        return PauliwordOp(self.operator.symp_matrix[mask], self.operator.coeff_vec[mask])        
    
    def basis_score(self, 
            basis: StabilizerOp
        ) -> float:
        """ Evaluate the score of an input basis according 
        to the basis weighting operator, for example:
            - set Hamiltonian cofficients to 1 for unweighted number of commuting terms
            - specify as the SOR Hamiltonian to weight according to second-order response
            - if None given then weights by Hamiltonian coefficient magnitude
        """
        return np.sqrt(
            np.sum(
                np.square(
                    self.basis_weighting_operator.coeff_vec[
                        np.all(self.basis_weighting_operator.commutes_termwise(basis), axis=1)
                        ]
                )
            )
        )

    @cached_property
    def noncontextual_basis(self) -> StabilizerOp:
        """ Find an independent basis for the noncontextual symmetry
        """
        # construct universally commuting basis first
        # swap order of XZ blocks in symplectic matrix to ZX
        ZX_symp = np.hstack([self.noncontextual_operator.Z_block, 
                             self.noncontextual_operator.X_block])
        reduced = gf2_gaus_elim(ZX_symp)
        kernel  = gf2_basis_for_gf2_rref(reduced)
        universal_basis = StabilizerOp(kernel, np.ones(kernel.shape[0]))
        clique_rep_indices = np.where(
            np.all(
                self.noncontextual_operator.basis_reconstruction(universal_basis)==0, 
                axis=1
                )
            )[0][1:]
        clique_operator = reduce(
            lambda x,y:x+y, 
            [self.noncontextual_operator[int(i)] for i in clique_rep_indices]
            )

        # find the clique operator with only Pauli Z's and append to universal terms
        Z_clique_op = clique_operator[int(np.where(np.all(clique_operator.X_block==0, axis=1))[0][0])]
        X_clique_op = clique_operator[int(np.where(np.any(clique_operator.X_block!=0, axis=1))[0][0])]
        anticommuting_position = np.where(np.logical_and(X_clique_op.X_block, Z_clique_op.Z_block))[1]
        # find the basis of universally commuting generators that maximises 
        # commutativity with the operator w.r.t. some weighting objective
        basis_to_optimize = universal_basis + Z_clique_op
        sort_order = np.lexsort(basis_to_optimize.Z_block.T)
        to_max = basis_to_optimize.symp_matrix.shape[0]
        matrix = basis_to_optimize.Z_block[sort_order]
        avoid_index = int(np.where(matrix[:,anticommuting_position])[0][0])

        best_generators = []
        for i in range(to_max):
            generator_bin = []
            try_combinations = []
            for r in range(self.operator.n_qubits-i):
                try_combinations += list(combinations(range(i+1, to_max), r=r))
            for comb in try_combinations:
                mod_row = matrix[i].copy()
                for j in comb:
                    if j!=avoid_index:
                        mod_row+=matrix[j]
                mod_row%=2
                test_basis_symp = np.vstack(best_generators+[mod_row])
                test_basis = StabilizerOp(
                    np.hstack([np.zeros_like(test_basis_symp), test_basis_symp]), 
                    np.ones(i+1)
                )
                score = self.basis_score(test_basis)
                generator_bin.append([mod_row,score])
            best_generators.append(sorted(generator_bin, key=lambda x:-x[1])[0][0])
        
        basis_Z_block = np.vstack(best_generators)
        universal_basis = StabilizerOp(np.hstack([np.zeros_like(basis_Z_block), basis_Z_block]), 
                            np.ones(len(best_generators)))
        
        basis = universal_basis + X_clique_op
        # order the basis so clique representatives appear at the beginning
        basis_order = np.lexsort(basis.adjacency_matrix)
        basis = StabilizerOp(basis.symp_matrix[basis_order],np.ones(basis.n_terms))
        self.n_cliques = np.count_nonzero(~np.all(basis.adjacency_matrix, axis=1))

        return basis

    #@cached_property
    def decompose_noncontextual(self):
        """
        """
        # note the first two columns will never both be 1... definition of noncontextual set!
        # where the 1 appears determines which clique the term is in
        self.noncontextual_reconstruction = self.noncontextual_operator.basis_reconstruction(self.noncontextual_basis)
        mask_non_universal, clique_index = np.where(self.noncontextual_reconstruction[:,0:self.n_cliques])
        mask_universal = np.where(np.all(self.noncontextual_reconstruction[:,0:self.n_cliques]==0, axis=1)) 

        decomposed = {}
        univ_symp = self.noncontextual_operator.symp_matrix[mask_universal]
        univ_coef = self.noncontextual_operator.coeff_vec[mask_universal]
        decomposed['symmetry'] = PauliwordOp(univ_symp, univ_coef)

        for i in np.unique(clique_index):
            mask_clique = clique_index==i
            Ci_symp = self.noncontextual_operator.symp_matrix[mask_non_universal][mask_clique]
            Ci_coef = self.noncontextual_operator.coeff_vec[mask_non_universal][mask_clique]
            decomposed[f'clique_{i}'] = PauliwordOp(Ci_symp, Ci_coef)

        return decomposed

    def noncontextual_objective_function(self, 
            nu: np.array, 
            r: np.array
        ) -> float:
        """ The classical objective function that encodes the noncontextual energies
        """
        G_prod = (-1)**np.count_nonzero(np.logical_and(self.G_indices==1, nu == -1), axis=1)
        r_part = np.sum(self.r_indices*r, axis=1)
        r_part[np.where(r_part==0)]=1
        return np.sum(self.noncontextual_operator.coeff_vec*G_prod*r_part).real

    def solve_noncontextual(self, ref_state: np.array = None) -> None:
        """ Minimize the classical objective function, yielding the noncontextual ground state
        TODO allow any number of cliques and implement effective discrete optimizer (such as hypermapper)
        """
        if ref_state is not None:
            # update the symmetry generator G coefficients
            self.symmetry_generators.update_sector(ref_state=ref_state)
            fix_nu = self.symmetry_generators.coeff_vec
            if self.n_cliques==2:
                def convex_problem(theta):
                    r = np.array([np.cos(theta), np.sin(theta)])
                    return self.noncontextual_objective_function(fix_nu, r)
                opt_out = minimize_scalar(convex_problem)
                self.noncontextual_energy = opt_out['fun']
                theta = opt_out['x']
                r = np.array([np.cos(theta), np.sin(theta)])
                # update the C(r) operator coefficients
                self.clique_operator.coeff_vec = r
            else:
                raise NotImplementedError('Currently only works for two cliques')
        else:
            raise NotImplementedError('Currently only works provided a reference state')
            # Allow discrete optimization over generator value assignment here, e.g. with hypermapper
    
    @cached_property
    def unitary_partitioning(self):
        """ Implementation of the unitary partitiong procedure 
        described in https://doi.org/10.1103/PhysRevA.101.062322 (Section A)
        
        TODO Currently works only when number of cliques M=2
        """
        C0 = self.clique_operator[0]
        C1 = self.clique_operator[1]

        pauli_rotation = (C0*C1).multiply_by_constant(-1j)
        angle = np.arctan(C1.coeff_vec/C0.coeff_vec)
        #if you wish to rotate onto +1 eigenstate:
        #if abs(C1.coeff_vec+np.cos(angle)) < 1e-15:
        #    angle += np.pi
            
        return pauli_rotation, angle

    def contextual_subspace_projection(self,
            stabilizer_indices: List[int],
            aux_operator: PauliwordOp = None
        ) -> PauliwordOp:
        """ input a list indexing the stabilizers one wishes to enforce
        index 0 always corresponds to the clique operator C(r)
        """
        if aux_operator is not None:
            operator_to_project = aux_operator.copy()
        else:
            operator_to_project = self.operator.copy()

        # from the supplied indices determine the corresponding stabilizers to enforce
        stab_indices = deepcopy(stabilizer_indices)
        if 0 in stab_indices:
            # in this case apply the unitary partitioning rotations
            stab_indices.pop(stab_indices.index(0))
            stab_indices = [i-1 for i in stab_indices]
            UP_rot, UP_angle = self.unitary_partitioning
            rotated_clique_op = self.clique_operator._rotate_by_single_Pword(
                UP_rot, UP_angle
                ).cleanup_zeros(zero_threshold=1e-5)
            rotated_clique_op.coeff_vec=np.round(rotated_clique_op.coeff_vec)
            fix_stabilizers = reduce(lambda x,y: x+y,
                [rotated_clique_op]+[self.symmetry_generators[i] for i in stab_indices])
            insert_rotation = [list(UP_rot.to_dictionary.keys())[0], UP_angle]
        else:
            stab_indices = [i-1 for i in stab_indices]
            fix_stabilizers = reduce(lambda x,y: x+y,
                [self.symmetry_generators[i] for i in stab_indices])
            insert_rotation = None

        # instantiate as StabilizerOp to ensure algebraic independence and coefficients are +/-1
        fix_stabilizers = StabilizerOp(
            fix_stabilizers.symp_matrix, 
            np.array(fix_stabilizers.coeff_vec, dtype=int),
            target_sqp=self.target_sqp
        )

        # instantiate the parent S3_projection classwith the stabilizers we are enforcing
        super().__init__(fix_stabilizers, target_sqp=self.target_sqp)

        return self.perform_projection(
            operator=operator_to_project,
            insert_rotation=insert_rotation
        )
        
class CheatS_VQE(S3_projection):
    """ A lightweight CS-VQE implementation in which we choose an arbitrary
    Pauli Z-basis and project in accordance with it. Can be interpretted as
    CS-VQE with the noncontextual set taken as the diagonal Hamiltonian terms.

    Second-order-response-corrected VQE... identify the independent Z-basis
    that maxises the SOR objective function
    """
    def __init__(self, 
            operator: PauliwordOp,
            ref_state: np.array,
            target_sqp: str = 'Z'):
        self.operator = operator
        self.ref_state = ref_state
        self.target_sqp = target_sqp        

    def project_onto_subspace(self, basis: StabilizerOp):
        """ Project the operator in accordance with the supplied basis
        """
        basis = StabilizerOp(
            basis.symp_matrix, 
            np.ones(basis.n_terms, dtype=int), 
            target_sqp=self.target_sqp
        )
        basis.update_sector(ref_state=self.ref_state)
        super().__init__(basis, target_sqp=self.target_sqp)
        
        return self.perform_projection(
            operator=self.operator.copy()
        )

    def weighted_objective(self, 
            basis: StabilizerOp, 
            aux_operator: PauliwordOp = None
        ) -> float:
        """ Evaluate the score of the input basis according to some operator
        e.g. specify the aux_operator as the SOR Hamiltonian
        """
        if aux_operator is not None:
            weighted_op = aux_operator
        else:
            weighted_op = self.operator
        return np.sqrt(
            np.sum(
                np.square(
                    weighted_op.coeff_vec[np.all(weighted_op.commutes_termwise(basis), axis=1)]
                        )
                    )
                )


<|MERGE_RESOLUTION|>--- conflicted
+++ resolved
@@ -1,13 +1,7 @@
-<<<<<<< HEAD
 from copy import deepcopy
 from functools import cached_property, reduce
 from itertools import combinations
-=======
-from functools import reduce
-from cached_property import cached_property
->>>>>>> a4f358cc
 from shutil import ExecError
-# from weakref import ref
 from symred.symplectic_form import PauliwordOp, StabilizerOp, symplectic_to_string
 from symred.utils import gf2_gaus_elim, gf2_basis_for_gf2_rref, greedy_dfs, to_indep_set
 from scipy.optimize import minimize_scalar
