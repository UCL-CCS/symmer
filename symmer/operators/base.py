--- conflicted
+++ resolved
@@ -499,7 +499,6 @@
         elif check_1.n_terms != check_2.n_terms:
             return False
         else:
-<<<<<<< HEAD
             return (not np.sum(np.logical_xor(check_1.symp_matrix, check_2.symp_matrix)) and
                          np.allclose(check_1.coeff_vec, check_2.coeff_vec))
             # if eq_flag is True:
@@ -515,12 +514,7 @@
         tuple_of_tuples = tuple(self.to_dictionary.items())
         hash_val = hash(tuple_of_tuples)
         return hash_val
-=======
-            return (
-                not np.sum(np.logical_xor(check_1.symp_matrix, check_2.symp_matrix)) and 
-                np.allclose(check_1.coeff_vec, check_2.coeff_vec)
-            )
-        
+
     def append(self, 
             PwordOp: "PauliwordOp"
         ) -> "PauliwordOp":
@@ -530,7 +524,6 @@
         P_symp_mat_new = np.vstack((self.symp_matrix, PwordOp.symp_matrix))
         P_new_coeffs = np.hstack((self.coeff_vec, PwordOp.coeff_vec))
         return PauliwordOp(P_symp_mat_new, P_new_coeffs) 
->>>>>>> 5f1e7218
 
     def __add__(self, 
             PwordOp: "PauliwordOp"
